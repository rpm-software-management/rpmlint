import bz2
from collections import namedtuple
import contextlib
import gzip
import hashlib
import io
import lzma
import mmap
import os
from pathlib import Path, PurePath
import re
import shutil
import stat
import subprocess
import tempfile
import time
from urllib.parse import urljoin

try:
    import magic
    has_magic = True
except ImportError:
    has_magic = False
import rpm
from rpmlint.helpers import (byte_to_string, ENGLISH_ENVIROMENT,
                             print_warning, pushd)
from rpmlint.pkgfile import PkgFile
import zstandard as zstd


DepInfo = namedtuple('DepInfo', ('name', 'flags', 'version'))

# 64: RPMSENSE_PREREQ is 0 with rpm 4.4..4.7, we want 64 here in order
# to do the right thing with those versions and packages built with other
# rpm versions
PREREQ_FLAG = (rpm.RPMSENSE_PREREQ or 64) | rpm.RPMSENSE_SCRIPT_PRE | \
    rpm.RPMSENSE_SCRIPT_POST | rpm.RPMSENSE_SCRIPT_PREUN | \
    rpm.RPMSENSE_SCRIPT_POSTUN

SCRIPT_TAGS = [
    (rpm.RPMTAG_PREIN, rpm.RPMTAG_PREINPROG, '%pre'),
    (rpm.RPMTAG_POSTIN, rpm.RPMTAG_POSTINPROG, '%post'),
    (rpm.RPMTAG_PREUN, rpm.RPMTAG_PREUNPROG, '%preun'),
    (rpm.RPMTAG_POSTUN, rpm.RPMTAG_POSTUNPROG, '%postun'),
    (rpm.RPMTAG_TRIGGERSCRIPTS, rpm.RPMTAG_TRIGGERSCRIPTPROG, '%trigger'),
    (rpm.RPMTAG_PRETRANS, rpm.RPMTAG_PRETRANSPROG, '%pretrans'),
    (rpm.RPMTAG_POSTTRANS, rpm.RPMTAG_POSTTRANSPROG, '%posttrans'),
    (rpm.RPMTAG_VERIFYSCRIPT, rpm.RPMTAG_VERIFYSCRIPTPROG, '%verifyscript'),
    # file triggers: rpm >= 4.12.90
    (getattr(rpm, 'RPMTAG_FILETRIGGERSCRIPTS', 5066),
     getattr(rpm, 'RPMTAG_FILETRIGGERSCRIPTPROG', 5067),
     '%filetrigger'),
    (getattr(rpm, 'RPMTAG_TRANSFILETRIGGERSCRIPTS', 5076),
     getattr(rpm, 'RPMTAG_TRANSFILETRIGGERSCRIPTPROG', 5077),
     '%transfiletrigger'),
]

RPM_SCRIPTLETS = ('pre', 'post', 'preun', 'postun', 'pretrans', 'posttrans',
                  'trigger', 'triggerin', 'triggerprein', 'triggerun',
                  'triggerpostun', 'verifyscript', 'filetriggerin',
                  'filetrigger', 'filetriggerun', 'filetriggerpostun',
                  'transfiletriggerin', 'transfiletrigger',
                  'transfiletriggerun', 'transfiletriggerun',
                  'transfiletriggerpostun')


gzip_regex = re.compile(r'\.t?gz?$')
bz2_regex = re.compile(r'\.t?bz2?$')
xz_regex = re.compile(r'\.(t[xl]z|xz|lzma)$')
zst_regex = re.compile(r'\.zst$')


def catcmd(fname):
    """Get a 'cat' command that handles possibly compressed files."""
    fname = str(fname)
    cat = 'gzip -dcf'
    if bz2_regex.search(fname):
        cat = 'bzip2 -dcf'
    elif xz_regex.search(fname):
        cat = 'xz -dc'
    elif zst_regex.search(fname):
        cat = 'zstd -dc'
    return cat


def compression_algorithm(fname):
    """Return compression algorithm based on filename if known, None otherwise."""
    fname = str(fname)
    if gzip_regex.search(fname):
        return gzip
    elif bz2_regex.search(fname):
        return bz2
    elif xz_regex.search(fname):
        return lzma
    elif zst_regex.search(fname):
        return zstd
    else:
        return None


def is_utf8(fname):
    compression = compression_algorithm(fname)
    if compression is None:
        with open(fname, 'rb') as f:
            return is_utf8_bytestr(f.read())

    with compression.open(fname, 'rb') as f:
        try:
            return is_utf8_bytestr(f.read())
        except OSError:
            return True


def is_utf8_bytestr(s):
    """Returns True whether the given text is UTF-8.
    Due to changes in rpm, needs to handle both bytes and unicode."""
    try:
        if hasattr(s, 'decode'):
            s.decode('utf-8')
        elif hasattr(s, 'encode'):
            s.encode('utf-8')
        else:
            unexpected = type(s).__name__
            raise TypeError(
                f'Expected str/unicode/bytes, not {unexpected}')
    except UnicodeError:
        return False
    return True


def has_forbidden_controlchars(val):
    if isinstance(val, (str, bytes)):
        string = val
        if isinstance(val, bytes):
            val = memoryview(val)
        for c in val:
            if isinstance(c, str):
                c = ord(c)
            if c < 32 and (c not in (9, 10, 13)):
                return string
    if isinstance(val, (tuple, list)):
        for item in val:
            return has_forbidden_controlchars(item)
    return False


# from yum 3.2.27, rpmUtils.miscutils, with rpmlint modifications
def compareEVR(evr1, evr2):
    (e1, v1, r1) = evr1
    (e2, v2, r2) = evr2
    # return 1: a is newer than b
    # 0: a and b are the same version
    # -1: b is newer than a
    # rpmlint mod: don't stringify None epochs to 'None' strings
    if e1 is not None:
        e1 = str(e1)
    v1 = str(v1)
    r1 = str(r1)
    if e2 is not None:
        e2 = str(e2)
    v2 = str(v2)
    r2 = str(r2)
    rc = rpm.labelCompare((e1, v1, r1), (e2, v2, r2))
    return rc


# from yum 3.2.27, rpmUtils.miscutils, with rpmlint modifications
def rangeCompare(reqtuple, provtuple):
    """returns true if provtuple satisfies reqtuple"""
    (reqn, reqf, (reqe, reqv, reqr)) = reqtuple
    (n, f, (e, v, r)) = provtuple
    if reqn != n:
        return 0

    # unversioned satisfies everything
    if not f or not reqf:
        return 1

    # and you thought we were done having fun
    # if the requested release is left out then we have
    # to remove release from the package prco to make sure the match
    # is a success - ie: if the request is EQ foo 1:3.0.0 and we have
    # foo 1:3.0.0-15 then we have to drop the 15 so we can match
    if reqr is None:
        r = None
    # rpmlint mod: don't mess with provided Epoch, doing so breaks e.g.
    # 'Requires: foo < 1.0' should not be satisfied by 'Provides: foo = 1:0.5'
    # if reqe is None:
    #    e = None
    if reqv is None:  # just for the record if ver is None then we're going to segfault
        v = None

    # if we just require foo-version, then foo-version-* will match
    if r is None:
        reqr = None

    rc = compareEVR((e, v, r), (reqe, reqv, reqr))

    # does not match unless
    if rc >= 1:
        if reqf in ['GT', 'GE', 4, 12]:
            return 1
        if reqf in ['EQ', 8] and f in ['LE', 10, 'LT', 2]:
            return 1
        if reqf in ['LE', 'LT', 'EQ', 10, 2, 8] and f in ['LE', 'LT', 10, 2]:
            return 1

    if rc == 0:
        if reqf in ['GT', 4] and f in ['GT', 'GE', 4, 12]:
            return 1
        if reqf in ['GE', 12] and f in ['GT', 'GE', 'EQ', 'LE', 4, 12, 8, 10]:
            return 1
        if reqf in ['EQ', 8] and f in ['EQ', 'GE', 'LE', 8, 12, 10]:
            return 1
        if reqf in ['LE', 10] and f in ['EQ', 'LE', 'LT', 'GE', 8, 10, 2, 12]:
            return 1
        if reqf in ['LT', 2] and f in ['LE', 'LT', 10, 2]:
            return 1
    if rc <= -1:
        if reqf in ['GT', 'GE', 'EQ', 4, 12, 8] and f in ['GT', 'GE', 4, 12]:
            return 1
        if reqf in ['LE', 'LT', 10, 2]:
            return 1
#                if rc >= 1:
#                    if reqf in ['GT', 'GE', 4, 12]:
#                        return 1
#                if rc == 0:
#                    if reqf in ['GE', 'LE', 'EQ', 8, 10, 12]:
#                        return 1
#                if rc <= -1:
#                    if reqf in ['LT', 'LE', 2, 10]:
#                        return 1

    return 0


# from yum 3.2.23, rpmUtils.miscutils, with rpmlint modifications
def formatRequire(name, flags, evr):
    s = name

    if flags and flags & (rpm.RPMSENSE_LESS | rpm.RPMSENSE_GREATER |
                          rpm.RPMSENSE_EQUAL):
        s = s + ' '
        if flags & rpm.RPMSENSE_LESS:
            s = s + '<'
        if flags & rpm.RPMSENSE_GREATER:
            s = s + '>'
        if flags & rpm.RPMSENSE_EQUAL:
            s = s + '='
        s = f'{s} {versionToString(evr)}'
    return s


def versionToString(evr):
    if not isinstance(evr, (list, tuple)):
        # assume string
        return evr
    ret = ''
    if evr[0] is not None and evr[0] != '':
        ret += str(evr[0]) + ':'
    if evr[1] is not None:
        ret += evr[1]
        if evr[2] is not None and evr[2] != '':
            ret += '-' + evr[2]
    return ret


# from yum 3.2.23, rpmUtils.miscutils, with some rpmlint modifications
def stringToVersion(verstring):
    if verstring in (None, ''):
        return (None, None, None)
    epoch = None
    i = verstring.find(':')
    if i != -1:
        with contextlib.suppress(ValueError):
            # garbage in epoch, ignore it
            epoch = int(verstring[:i])
    i += 1
    j = verstring.find('-', i)
    if j != -1:
        if verstring[i:j] == '':
            version = None
        else:
            version = verstring[i:j]
        release = verstring[j + 1:]
    else:
        if verstring[i:] == '':
            version = None
        else:
            version = verstring[i:]
        release = None
    return (epoch, version, release)


def parse_deps(line):
    """
    Parse provides/requires/conflicts/obsoletes line to list of
    (name, flags, (epoch, version, release)) tuples.
    """

    prcos = []
    tokens = re.split(r'[\s,]+', line.strip())

    # Drop line continuation backslash in multiline macro definition (for
    # spec file parsing), e.g.
    # [...] \
    # Obsoletes: foo-%1 <= 1.0.0 \
    # [...] \
    # (yes, this is an ugly hack and we probably have other problems with
    #  multiline macro definitions elsewhere...)
    if tokens[-1] == '\\':
        del tokens[-1]

    prco = []
    while tokens:
        token = tokens.pop(0)
        if not token:
            # skip empty tokens
            continue

        plen = len(prco)

        if plen == 0:
            prco.append(token)

        elif plen == 1:
            flags = 0
            if token[0] in ('=', '<', '<=', '>', '>='):
                # versioned, flags
                if '=' in token:
                    flags |= rpm.RPMSENSE_EQUAL
                if '<' in token:
                    flags |= rpm.RPMSENSE_LESS
                if '>' in token:
                    flags |= rpm.RPMSENSE_GREATER
                prco.append(flags)
            else:
                # no flags following name, treat as unversioned, add and reset
                prco.extend((flags, (None, None, None)))
                prcos.append(tuple(prco))
                prco = [token]

        elif plen == 2:
            # last token of versioned one, add and reset
            prco.append(stringToVersion(token))
            prcos.append(tuple(prco))
            prco = []

    plen = len(prco)
    if plen:
        if plen == 1:
            prco.extend((0, (None, None, None)))
        elif plen == 2:
            prco.append((None, None, None))
        prcos.append(tuple(prco))

    return prcos


def _get_magic_libmagic(path):
    return magic.detect_from_filename(path).name


def _get_magic_python_magic(path):
    return magic.from_file(path)


def get_magic(path):
    # python-magic & libmagic compatibility code
    # https://github.com/ahupp/python-magic/blob/master/COMPAT.md
    detect_magic = _get_magic_python_magic
    if not hasattr(magic, 'from_file'):
        # libmagic python bindings
        detect_magic = _get_magic_libmagic

    try:
        return detect_magic(path)
    except (ValueError, FileNotFoundError):
        return ''


# classes representing package

class AbstractPkg:
    def cleanup(self):
        pass

    # internal function to gather dependency info used by the above ones
    def _gather_aux(self, header, xs, nametag, flagstag, versiontag,
                    prereq=None):
        names = header[nametag]
        flags = header[flagstag]
        versions = header[versiontag]

        if versions:
            for loop in range(len(versions)):
                name = byte_to_string(names[loop])
                evr = stringToVersion(byte_to_string(versions[loop]))
                if prereq is not None and flags[loop] & PREREQ_FLAG:
                    prereq.append((name, flags[loop] & (~PREREQ_FLAG), evr))
                else:
                    xs.append(DepInfo(name, flags[loop], evr))
        return xs, prereq

    def _gather_dep_info(self):
        _requires = []
        _prereq = []
        _provides = []
        _conflicts = []
        _obsoletes = []
        _recommends = []
        _suggests = []
        _enhances = []
        _supplements = []

        _requires, _prereq = self._gather_aux(self.header, _requires,
                                              rpm.RPMTAG_REQUIRENAME,
                                              rpm.RPMTAG_REQUIREFLAGS,
                                              rpm.RPMTAG_REQUIREVERSION,
                                              _prereq)
        _conflits, _ = self._gather_aux(self.header, _conflicts,
                                        rpm.RPMTAG_CONFLICTNAME,
                                        rpm.RPMTAG_CONFLICTFLAGS,
                                        rpm.RPMTAG_CONFLICTVERSION)
        _provides, _ = self._gather_aux(self.header, _provides,
                                        rpm.RPMTAG_PROVIDENAME,
                                        rpm.RPMTAG_PROVIDEFLAGS,
                                        rpm.RPMTAG_PROVIDEVERSION)
        _obsoletes, _ = self._gather_aux(self.header, _obsoletes,
                                         rpm.RPMTAG_OBSOLETENAME,
                                         rpm.RPMTAG_OBSOLETEFLAGS,
                                         rpm.RPMTAG_OBSOLETEVERSION)
        _recommends, _ = self._gather_aux(self.header, _recommends,
                                          rpm.RPMTAG_RECOMMENDNAME,
                                          rpm.RPMTAG_RECOMMENDFLAGS,
                                          rpm.RPMTAG_RECOMMENDVERSION)
        _suggests, _ = self._gather_aux(self.header, _suggests,
                                        rpm.RPMTAG_SUGGESTNAME,
                                        rpm.RPMTAG_SUGGESTFLAGS,
                                        rpm.RPMTAG_SUGGESTVERSION)
        _enhances, _ = self._gather_aux(self.header, _enhances,
                                        rpm.RPMTAG_ENHANCENAME,
                                        rpm.RPMTAG_ENHANCEFLAGS,
                                        rpm.RPMTAG_ENHANCEVERSION)
        _supplements, _ = self._gather_aux(self.header, _supplements,
                                           rpm.RPMTAG_SUPPLEMENTNAME,
                                           rpm.RPMTAG_SUPPLEMENTFLAGS,
                                           rpm.RPMTAG_SUPPLEMENTVERSION)

        return (_requires, _prereq, _provides, _conflicts, _obsoletes, _recommends,
                _suggests, _enhances, _supplements)

    def scriptprog(self, which):
        """
        Get the specified script interpreter as a string.
        Depending on rpm-python version, the string may or may not include
        interpreter arguments, if any.
        """
        if which is None:
            return ''
        prog = self[which]
        if prog is None:
            prog = ''
        elif isinstance(prog, (list, tuple)):
            # http://rpm.org/ticket/847#comment:2
            prog = ''.join(prog)
        return prog

    def __enter__(self):
        return self

    def __exit__(self, exc_type, exc_val, exc_tb):
        self.cleanup()


class Pkg(AbstractPkg):
    _magic_from_compressed_re = re.compile(r'\([^)]+\s+compressed\s+data\b')

    def __init__(self, filename, dirname, header=None, is_source=False, extracted=False, verbose=False):
        self.filename = filename
        self.extracted = extracted

        # record decompression and extraction time
        start = time.monotonic()
        self.dirname = self._extract_rpm(dirname, verbose)
        self.timers = {'ExtractRpm': time.monotonic() - start, 'libmagic': 0}
        self.current_linenum = None

        self._req_names = -1

        if header:
            self.header = header
            self.is_source = is_source
        else:
            # Create a package object from the file name
            ts = rpm.TransactionSet()
            # Don't check signatures here...
            ts.setVSFlags(rpm._RPMVSF_NOSIGNATURES)
            fd = os.open(filename, os.O_RDONLY)
            try:
                self.header = ts.hdrFromFdno(fd)
            finally:
                os.close(fd)
            self.is_source = not self.header[rpm.RPMTAG_SOURCERPM]

        self.name = self[rpm.RPMTAG_NAME]

        (self.requires, self.prereq, self.provides, self.conflicts,
         self.obsoletes, self.recommends, self.suggests, self.enhances,
         self.supplements) = self._gather_dep_info()

        self.req_names = [x[0] for x in self.requires + self.prereq]

        self.files = self._gather_files_info()
        self.config_files = [x.name for x in self.files.values() if x.is_config]
        self.doc_files = [x.name for x in self.files.values() if x.is_doc]
        self.ghost_files = [x.name for x in self.files.values() if x.is_ghost]
        self.noreplace_files = [x.name for x in self.files.values() if x.is_noreplace]
        self.missingok_files = [x.name for x in self.files.values() if x.is_missingok]

        if self.is_no_source:
            self.arch = 'nosrc'
        elif self.is_source:
            self.arch = 'src'
        else:
            self.arch = self.header.format('%{ARCH}')

    # Return true if the package is a nosource package.
    # NoSource files are ghosts in source packages.
    @property
    def is_no_source(self):
        return self.is_source and self.ghost_files

    # access the tags like an array
    def __getitem__(self, key):
        try:
            val = self.header[key]
        except KeyError:
            val = []
        if val == []:
            return None
        else:
            # Note that text tags we want to try decoding for real in TagsCheck
            # such as summary, description and changelog are not here.
            if key in (rpm.RPMTAG_NAME, rpm.RPMTAG_VERSION, rpm.RPMTAG_RELEASE,
                       rpm.RPMTAG_ARCH, rpm.RPMTAG_GROUP, rpm.RPMTAG_BUILDHOST,
                       rpm.RPMTAG_LICENSE, rpm.RPMTAG_HEADERI18NTABLE,
                       rpm.RPMTAG_PACKAGER, rpm.RPMTAG_SOURCERPM,
                       rpm.RPMTAG_DISTRIBUTION, rpm.RPMTAG_VENDOR) \
            or key in (x[0] for x in SCRIPT_TAGS) \
            or key in (x[1] for x in SCRIPT_TAGS):
                val = byte_to_string(val)
                if key == rpm.RPMTAG_GROUP and val == 'Unspecified':
                    val = None
            return val

    # return the name of the directory where the package is extracted
    def dir_name(self):
        return self.dirname

    def _extract_rpm(self, dirname, verbose):
        if not Path(dirname).is_dir():
            print_warning('Unable to access dir %s' % dirname)
        elif dirname == '/':
            # it is an InstalledPkg
            pass
        else:
            self.__tmpdir = tempfile.TemporaryDirectory(
                prefix='rpmlint.%s.' % Path(self.filename).name, dir=dirname
            )
            dirname = self.__tmpdir.name

            # BusyBox' cpio does not support '-D' argument and the only safe
            # usage is doing chdir before invocation.
            filename = Path(self.filename).resolve()
<<<<<<< HEAD
            cwd = os.getcwd()
            os.chdir(dirname)
            command_str = f'rpm2cpio {quote(str(filename))} | cpio -id ; chmod -R +rX .'
            # SUSE-specific: never print stderr
            stderr = subprocess.DEVNULL
            subprocess.check_output(command_str, shell=True, env=ENGLISH_ENVIROMENT,
                                    stderr=stderr)
            os.chdir(cwd)
=======
            with pushd(dirname):
                stderr = None if verbose else subprocess.DEVNULL
                if shutil.which('rpm2archive'):
                    with open(filename, 'rb') as rpm_data:
                        subprocess.check_output('rpm2archive - | tar -xz && chmod -R +rX .', shell=True, env=ENGLISH_ENVIROMENT,
                                                stderr=stderr, stdin=rpm_data)
                else:
                    stdout = subprocess.check_output(['rpm2cpio', str(filename)], env=ENGLISH_ENVIROMENT,
                                                     stderr=stderr)
                    subprocess.check_output('cpio -id && chmod -R +rX .', shell=True, env=ENGLISH_ENVIROMENT,
                                            stderr=stderr, input=stdout)
>>>>>>> dee50288
            self.extracted = True
        return dirname

    def check_signature(self):
        ret = subprocess.run(('rpm', '-Kv', self.filename),
                             stdout=subprocess.PIPE, stderr=subprocess.STDOUT,
                             env=ENGLISH_ENVIROMENT, text=True)
        text = ret.stdout
        if text.endswith('\n'):
            text = text[:-1]
        return ret.returncode, text

    # remove the extracted files from the package
    def cleanup(self):
        if self.extracted and self.dirname:
            self.__tmpdir.cleanup()

    def grep(self, regex, filename):
        """Grep regex from a file, return first matching line number (starting with 1)."""
        data = self.read_with_mmap(filename)
        match = regex.search(data)
        if match:
            return data.count('\n', 0, match.start()) + 1
        else:
            return None

    def read_with_mmap(self, filename):
        """Mmap a file, return it's content decoded."""
        try:
            with open(Path(self.dir_name() or '/', filename.lstrip('/'))) as in_file:
                return mmap.mmap(in_file.fileno(), 0, mmap.MAP_SHARED, mmap.PROT_READ).read().decode()
        except Exception:
            return ''

    def langtag(self, tag, lang):
        """Get value of tag in the given language."""
        # LANGUAGE trumps other env vars per GNU gettext docs, see also #166
        orig = os.environ.get('LANGUAGE')
        os.environ['LANGUAGE'] = lang
        ret = self[tag]
        if orig is not None:
            os.environ['LANGUAGE'] = orig
        return ret

    # extract information about the files
    def _gather_files_info(self):
        ret = {}
        flags = self.header[rpm.RPMTAG_FILEFLAGS]
        modes = self.header[rpm.RPMTAG_FILEMODES]
        users = self.header[rpm.RPMTAG_FILEUSERNAME]
        groups = self.header[rpm.RPMTAG_FILEGROUPNAME]
        links = [byte_to_string(x) for x in self.header[rpm.RPMTAG_FILELINKTOS]]
        sizes = self.header[rpm.RPMTAG_FILESIZES]
        if len(sizes) != len(flags):
            sizes = self.header[rpm.RPMTAG_LONGFILESIZES]
        md5s = self.header[rpm.RPMTAG_FILEMD5S]
        mtimes = self.header[rpm.RPMTAG_FILEMTIMES]
        rdevs = self.header[rpm.RPMTAG_FILERDEVS]
        langs = self.header[rpm.RPMTAG_FILELANGS]
        inodes = self.header[rpm.RPMTAG_FILEINODES]
        requires = [byte_to_string(x) for x in self.header[rpm.RPMTAG_FILEREQUIRE]]
        provides = [byte_to_string(x) for x in self.header[rpm.RPMTAG_FILEPROVIDE]]
        files = [byte_to_string(x) for x in self.header[rpm.RPMTAG_FILENAMES]]
        magics = [byte_to_string(x) for x in self.header[rpm.RPMTAG_FILECLASS]]
        try:  # rpm >= 4.7.0
            filecaps = self.header[rpm.RPMTAG_FILECAPS]
        except AttributeError:
            filecaps = None

        # rpm-python < 4.6 does not return a list for this (or FILEDEVICES,
        # FWIW) for packages containing exactly one file
        if not isinstance(inodes, list):
            inodes = [inodes]

        if files:
            for idx, file in enumerate(files):
                pkgfile = PkgFile(file)
                pkgfile.path = os.path.normpath(os.path.join(
                    self.dir_name() or '/', pkgfile.name.lstrip('/')))
                pkgfile.flags = flags[idx]
                pkgfile.mode = modes[idx]
                pkgfile.user = byte_to_string(users[idx])
                pkgfile.group = byte_to_string(groups[idx])
                pkgfile.linkto = links[idx] and os.path.normpath(links[idx])
                pkgfile.size = sizes[idx]
                pkgfile.md5 = md5s[idx]
                pkgfile.mtime = mtimes[idx]
                pkgfile.rdev = rdevs[idx]
                pkgfile.inode = inodes[idx]
                pkgfile.requires = parse_deps(requires[idx])
                pkgfile.provides = parse_deps(provides[idx])
                pkgfile.lang = byte_to_string(langs[idx])
                pkgfile.magic = magics[idx]
                if not pkgfile.magic:
                    if stat.S_ISDIR(pkgfile.mode):
                        pkgfile.magic = 'directory'
                    elif stat.S_ISLNK(pkgfile.mode):
                        pkgfile.magic = "symbolic link to `%s'" % pkgfile.linkto
                    elif not pkgfile.size:
                        pkgfile.magic = 'empty'
                if (not pkgfile.magic and
                        not pkgfile.is_ghost and has_magic):
                    start = time.monotonic()
                    pkgfile.magic = get_magic(pkgfile.path)
                    self.timers['libmagic'] += time.monotonic() - start
                if pkgfile.magic is None or Pkg._magic_from_compressed_re.search(pkgfile.magic):
                    # Discard magic from inside compressed files ('file -z')
                    # until PkgFile gets decompression support.  We may get
                    # such magic strings from package headers already now;
                    # for example Fedora's rpmbuild as of F-11's 4.7.1 is
                    # patched so it generates them.
                    pkgfile.magic = ''
                if filecaps:
                    pkgfile.filecaps = byte_to_string(filecaps[idx])
                ret[pkgfile.name] = pkgfile
        return ret

    def readlink(self, pkgfile):
        """
        Resolve symlinks for the given PkgFile, return the dereferenced
        PkgFile if it is found in this package, None if not.
        """
        result = pkgfile
        while result and result.linkto:
            linkpath = urljoin(result.name, result.linkto)
            linkpath = os.path.normpath(linkpath)
            result = self.files.get(linkpath)
        return result

    def check_versioned_dep(self, name, version):
        # try to match name%_isa as well (e.g. 'foo(x86-64)', 'foo(x86-32)')
        name_re = re.compile(r'^%s(\(\w+-\d+\))?$' % re.escape(name))
        for d in self.requires + self.prereq:
            if name_re.match(d[0]):
                if d[1] & rpm.RPMSENSE_EQUAL != rpm.RPMSENSE_EQUAL \
                        or d[2][1] != version:
                    return False
                return True
        return False


def get_installed_pkgs(name):
    """Get list of installed package objects by name."""

    pkgs = []
    ts = rpm.TransactionSet()
    if re.search(r'[?*]|\[.+\]', name):
        mi = ts.dbMatch()
        mi.pattern('name', rpm.RPMMIRE_GLOB, name)
    else:
        mi = ts.dbMatch('name', name)

    for hdr in mi:
        pkgs.append(InstalledPkg(name, hdr))

    return pkgs


# Class to provide an API to an installed package
class InstalledPkg(Pkg):
    def __init__(self, name, hdr=None):
        if not hdr:
            ts = rpm.TransactionSet()
            mi = ts.dbMatch('name', name)
            if not mi:
                raise KeyError(name)
            try:
                hdr = next(mi)
            except StopIteration:
                raise KeyError(name)

        super().__init__(name, '/', hdr, extracted=True)
        # create a fake filename to satisfy some checks on the filename
        self.filename = '%s-%s-%s.%s.rpm' % \
            (self.name, self[rpm.RPMTAG_VERSION], self[rpm.RPMTAG_RELEASE],
             self[rpm.RPMTAG_ARCH])

    def cleanup(self):
        pass

    def check_signature(self):
        return (0, 'fake: pgp md5 OK')


class FakeHeader(dict):
    def sprintf(self, expr):
        """
        Replaces expressions like %{} with actual package
        """

        tagre = re.compile(r'%{([^}]*)}')
        for tag in tagre.findall(expr):
            expr = expr.replace(f'%{tag}', self[f'RPMTAG_{tag}'])
        return expr

    def __missing__(self, key):
        try:
            key = getattr(rpm, key)
        except (TypeError, KeyError):
            raise KeyError

        if key not in self:
            raise KeyError

        return self[key]


# Class to provide an API to a 'fake' package, eg. for specfile-only checks
class FakePkg(AbstractPkg):
    _autoheaders = [
        'requires',
        'conflicts',
        'provides',
        'obsoletes',
        'recommends',
        'suggests',
        'enhances',
        'supplements',
    ]

    def __init__(self, name, is_source=False):
        self.name = str(name)
        self.filename = f'{name}.rpm'
        self.arch = None
        self.current_linenum = None
        self.dirname = None
        self.is_source = False

        # files are dictionary where key is name of a file
        self.files = {}
        self.ghost_files = {}

        # header is a dictionary to mock rpm metadata
        self.header = FakeHeader()
        for i in self._autoheaders:
            # the header name wihtout the ending 's'
            tagname = i[:-1].upper()
            self.header[getattr(rpm, f'RPMTAG_{tagname}NAME')] = []
            self.header[getattr(rpm, f'RPMTAG_{tagname}FLAGS')] = []
            self.header[getattr(rpm, f'RPMTAG_{tagname}VERSION')] = []
        self.header[rpm.RPMTAG_FILENAMES] = []

    def add_file(self, path, name):
        pkgfile = PkgFile(name)
        pkgfile.path = path
        self.files[name] = pkgfile
        return pkgfile

    def _mock_file(self, path, attrs):
        metadata = None
        if attrs.get('create_dirs', False):
            for i in PurePath(path).parents[:attrs.get('include_dirs', -1)]:
                self.add_dir(str(i))
        metadata = attrs.get('metadata', None)

        content = ''
        if 'content-path' in attrs:
            content = open(attrs['content-path'])
        elif 'content' in attrs:
            content = attrs['content']

        if 'linkto' in attrs:
            self.add_symlink_to(path, attrs['linkto'])
        else:
            self.add_file_with_content(path, content, metadata=metadata)
        self.header[rpm.RPMTAG_FILENAMES].append(path)

        if 'content-path' in attrs:
            content.close()

    def create_files(self, files):
        """
        This is a helper method to create files(real files); not PkgFile
        objects.
        """

        # files can be just a list
        if isinstance(files, list) or isinstance(files, tuple):
            for path in files:
                self._mock_file(path, {})
        # list of files with attributes and content
        elif isinstance(files, dict):
            for path, file in files.items():
                self._mock_file(path, file)

    def add_dir(self, path):
        pkgdir = PkgFile(path)
        pkgdir.magic = 'directory'
        pkgdir.path = path
        self.files[path] = pkgdir
        return pkgdir

    def add_file_with_content(self, name, content, metadata=None, **flags):
        """
        Add file to the FakePkg and fill the file with provided
        string content.
        """
        path = os.path.join(self.dir_name(), name.lstrip('/'))
        pkg_file = PkgFile(name)
        pkg_file.path = path
        pkg_file.mode = stat.S_IFREG | 0o0644
        pkg_file.user = 'root'
        pkg_file.group = 'root'
        self.files[name] = pkg_file

        # create files in filesystem
        os.makedirs(Path(path).parent, exist_ok=True)

        with open(Path(path), 'w') as out:
            # file like content
            if isinstance(content, io.IOBase):
                shutil.copyfileobj(content, out)
            # text content
            else:
                out.write(content)

        # Generating md5 hash values for real files:
        pkg_file.md5 = self.md5_checksum(Path(path))
        pkg_file.size = os.path.getsize(Path(path))
        pkg_file.inode = os.stat(Path(path)).st_ino

        if metadata:
            for k, v in metadata.items():
                setattr(pkg_file, k, v)
        for key, value in flags.items():
            setattr(pkg_file, key, value)

    def initiate_files_base_data(self):
        """ This method is called after adding metadata of each file """
        self.config_files = [x.name for x in self.files.values() if x.is_config]
        self.doc_files = [x.name for x in self.files.values() if x.is_doc]
        self.ghost_files = [x.name for x in self.files.values() if x.is_ghost]
        self.noreplace_files = [x.name for x in self.files.values() if x.is_noreplace]
        self.missingok_files = [x.name for x in self.files.values() if x.is_missingok]

    def add_header(self, header):
        for k, v in header.items():
            if k in self._autoheaders:
                # the header name wihtout the ending 's'
                tagname = k[:-1].upper()
                for i in v:
                    name, flags, version = parse_deps(i)[0]
                    version = f'{version[0]}:{version[1]}-{version[2]}'
                    self.header[getattr(rpm, f'RPMTAG_{tagname}NAME')].append(name)
                    self.header[getattr(rpm, f'RPMTAG_{tagname}FLAGS')].append(flags)
                    self.header[getattr(rpm, f'RPMTAG_{tagname}VERSION')].append(version)
                continue

            key = getattr(rpm, f'RPMTAG_{k}'.upper())
            self.header[key] = v

        (self.requires, self.prereq, self.provides, self.conflicts,
         self.obsoletes, self.recommends, self.suggests, self.enhances,
         self.supplements) = self._gather_dep_info()

        self.req_names = [x[0] for x in self.requires + self.prereq]

    def add_symlink_to(self, name, target):
        """
        Add symlink to name file which path is related to name.
        Eg. name == '/etc/foo' and target == '../bar' creates a symlink file
        /etc/bar that points to /etc/foo.
        """
        pkg_file = PkgFile(name)
        pkg_file.mode = stat.S_IFLNK
        pkg_file.linkto = target
        pkg_file.user = 'root'
        pkg_file.group = 'root'
        self.files[name] = pkg_file

    def add_ghost(self, name):
        pkg_file = PkgFile(name)
        pkg_file.flags |= rpm.RPMFILE_GHOST
        self.files[name] = pkg_file
        self.ghost_files[name] = pkg_file

    def readlink(self, pkgfile):
        # HACK: reuse the real Pkg's logic
        return Pkg.readlink(self, pkgfile)

    def dir_name(self):
        if not self.dirname:
            self.__tmpdir = tempfile.TemporaryDirectory(prefix='rpmlint.%s.' % Path(self.name).name)
            self.dirname = self.__tmpdir.name
        return self.dirname

    def md5_checksum(self, file_name):
        md5_hash = hashlib.md5()
        with open(file_name, 'rb') as f:
            for byte_block in iter(lambda: f.read(4096), b''):
                md5_hash.update(byte_block)
        return md5_hash.hexdigest()

    def cleanup(self):
        if self.dirname:
            self.__tmpdir.cleanup()

    # access the tags like an array
    def __getitem__(self, key):
        return self.header.get(key, None)<|MERGE_RESOLUTION|>--- conflicted
+++ resolved
@@ -573,18 +573,10 @@
             # BusyBox' cpio does not support '-D' argument and the only safe
             # usage is doing chdir before invocation.
             filename = Path(self.filename).resolve()
-<<<<<<< HEAD
-            cwd = os.getcwd()
-            os.chdir(dirname)
-            command_str = f'rpm2cpio {quote(str(filename))} | cpio -id ; chmod -R +rX .'
-            # SUSE-specific: never print stderr
-            stderr = subprocess.DEVNULL
-            subprocess.check_output(command_str, shell=True, env=ENGLISH_ENVIROMENT,
-                                    stderr=stderr)
-            os.chdir(cwd)
-=======
             with pushd(dirname):
                 stderr = None if verbose else subprocess.DEVNULL
+                # SUSE-specific: never print stderr
+                stderr = subprocess.DEVNULL
                 if shutil.which('rpm2archive'):
                     with open(filename, 'rb') as rpm_data:
                         subprocess.check_output('rpm2archive - | tar -xz && chmod -R +rX .', shell=True, env=ENGLISH_ENVIROMENT,
@@ -594,7 +586,6 @@
                                                      stderr=stderr)
                     subprocess.check_output('cpio -id && chmod -R +rX .', shell=True, env=ENGLISH_ENVIROMENT,
                                             stderr=stderr, input=stdout)
->>>>>>> dee50288
             self.extracted = True
         return dirname
 
