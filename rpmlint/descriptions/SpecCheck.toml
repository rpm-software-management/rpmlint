no-spec-file="""
No spec file was specified in your RPM metadata. Please specify a valid
SPEC file to build a valid RPM package.
"""
invalid-spec-name="""
The spec file name (without the .spec suffix) must match the package name
('Name:' tag).
"""
non-utf8-spec-file="""
The character encoding of the spec file is not UTF-8.
"""
use-of-RPM_SOURCE_DIR="""
You use $RPM_SOURCE_DIR or %{_sourcedir} in your spec file. If you have to
use a directory for building, use $RPM_BUILD_ROOT instead.
"""
patch-not-applied="""
A patch is included in your package but was not applied.
"""
patch-macro-old-format="""
The usage of %patchN is not supported by RPM >= 4.20. The preferred way to
apply patches are, in order:
 * %autosetup -p1
 * %autosetup -N / %autopatch -p1
 * %setup / %patch -P <N> -p 1 (upper case P denotes patch number,
   lower case is the usual patch -p<num> strip level)
"""
obsolete-tag="""
The following tags are obsolete: Copyright and Serial. They must
be replaced by License and Epoch respectively.
"""
deprecated-grep="""
Direct use of grep as egrep or fgrep is deprecated in GNU grep and
historical in POSIX, use grep -E and grep -F instead.
"""
no-buildroot-tag="""
The BuildRoot tag isn't used in your spec. It must be used in order to
allow building the package as non root on some systems. For some rpm versions
(e.g. rpm.org >= 4.6) the BuildRoot tag is not necessary in specfiles and is
ignored by rpmbuild; if your package is only going to be built with such rpm
versions you can ignore this warning.
"""
hardcoded-path-in-buildroot-tag="""
A path is hardcoded in your Buildroot tag. It should be replaced
by something like %{_tmppath}/%{name}-%{version}-build.
"""
hardcoded-packager-tag="""
The Packager tag is hardcoded in your spec file. It should be removed, so
as to use rebuilder's own defaults.
"""
buildarch-instead-of-exclusivearch-tag="""
Use ExclusiveArch instead of BuildArch (or BuildArchitectures)
to restrict build on some specific architectures.
Only use BuildArch with noarch
"""
hardcoded-prefix-tag="""
The Prefix tag is hardcoded in your spec file. It should be removed, so as
to allow package relocation.
"""
hardcoded-library-path="""
A library path is hardcoded to one of the following paths: /lib,
/usr/lib. It should be replaced by something like /%{_lib} or %{_libdir}.
"""
configure-without-libdir-spec="""
A configure script is run without specifying the libdir. configure
options must be augmented with something like --libdir=%{_libdir} whenever
the script supports it.
"""
"no-%prep-section"="""
The spec file does not contain a %prep section.  Even if some packages don't
directly need it, section markers may be overridden in rpm's configuration
to provide additional 'under the hood' functionality.  Add the section, even
if empty.
"""
"no-%build-section"="""
The spec file does not contain a %build section.  Even if some packages
don't directly need it, section markers may be overridden in rpm's
configuration to provide additional 'under the hood' functionality, such as
injection of automatic -debuginfo subpackages.  Add the section, even if
empty.
"""
"no-%install-section"="""
The spec file does not contain an %install section.  Even if some packages
don't directly need it, section markers may be overridden in rpm's
configuration to provide additional 'under the hood' functionality.  Add the
section, even if empty.
"""
"no-%check-section"="""
The spec file does not contain an %check section.
Please check if the package has a testsuite and what it takes to enable the
testsuite as part of the package build. If it is not possible to run it in the
build environment (OBS/koji) or no testsuite exists, then please ignore this
warning. You should not insert an empty %check section.
"""
"more-than-one-%changelog-section"="""
The spec file unnecessarily contains more than one %changelog section.
"""
"superfluous-%clean-section"="""
The spec section %clean should not be used any longer.
RPM provides its own clean logic.
"""
"lib-package-without-%mklibname"="""
The package name must be built using %mklibname to allow lib64 and lib32
coexistence.
"""
"%ifarch-applied-patch"="""
A patch is applied inside an %ifarch block. Patches must be applied
on all architectures and may contain necessary configure and/or code
patch to be effective only on a given arch.
"""
prereq-use="""
The use of PreReq is deprecated. In the majority of cases, a plain Requires
is enough and the right thing to do. Sometimes Requires(pre), Requires(post),
Requires(preun) and/or Requires(postun) can also be used instead of PreReq.
"""
buildprereq-use="""
The use of BuildPreReq is deprecated, build dependencies are always required
before a package can be built.  Use plain BuildRequires instead.
"""
setup-not-in-prep="""
The %setup macro should only be used within the %prep section because it may
not expand to anything outside of it and can break the build in unpredictable
ways.
"""
setup-not-quiet="""
Use the -q option to the %setup macro to avoid useless build output from
unpacking the sources.
"""
rpm-buildroot-usage="""
$RPM_BUILD_ROOT or %{buildroot} must not be touched during %build or %prep
stage, as it will break short circuit builds and will not persist to %install
stage in a normal build, leading to unexpected package build behavior.
"""
make-check-outside-check-section="""
Make check or other automated regression test should be run in %check, as
they can be disabled with a rpm macro for short circuiting purposes.
"""
"macro-in-%changelog"="""
Macros are expanded in %changelog too, which can in unfortunate cases lead
to the package not building at all, or other subtle unexpected conditions that
affect the build.  Even when that doesn't happen, the expansion results in
possibly 'rewriting history' on subsequent package revisions and generally
odd entries eg. in source rpms, which is rarely wanted. Avoid use of macros
in %changelog altogether, or use two '%'s to escape them, like '%%foo'.
"""
depscript-without-disabling-depgen="""
In some common rpm configurations/versions, defining __find_provides and/or
__find_requires has no effect if rpm's internal dependency generator has not
been disabled for the build.  %define _use_internal_dependency_generator to 0
to disable it in the specfile, or don't define __find_provides/requires.
"""
mixed-use-of-spaces-and-tabs="""
The specfile mixes use of spaces and tabs for indentation, which is a
cosmetic annoyance.
"""
unversioned-explicit-provides="""
The specfile contains an unversioned Provides: token, which will match all
older, equal, and newer versions of the provided thing. This may cause
update problems and will make versioned dependencies, obsoletions and conflicts
on the provided thing useless -- make the Provides versioned if possible.
"""
unversioned-explicit-obsoletes="""
The specfile contains an unversioned Obsoletes: token, which will match all
older, equal and newer versions of the obsoleted thing.  This may cause update
problems, restrict future package/provides naming, and may match something it
was originally not inteded to match -- make the Obsoletes versioned if
possible.
"""
libdir-macro-in-noarch-package="""
The %{_libdir} or %{_lib} macro was found in a noarch package in a section
that gets included in binary packages.  This is most likely an error because
these macros are expanded on the build host and their values vary between
architectures, probably resulting in a package that does not work properly
on all architectures at runtime. Investigate whether the package is really
architecture independent or if some other dir/macro should be instead.
"""
non-break-space="""
The spec file contains a non-break space, which looks like a regular space
in some editors but can lead to obscure errors. It should be replaced by a
regular space.
"""
specfile-error="""
This error occurred when rpmlint used rpm to query the specfile. The error
is output by rpm and the message should contain more information.
"""
comparison-operator-in-deptoken="""
This dependency token contains a comparison operator (<, > or =).  This is
usually not intended and may be caused by missing whitespace between the
token's name, the comparison operator and the version string.
"""
macro-in-comment="""
There is a unescaped macro after a shell style comment in the specfile.
Macros are expanded everywhere, so check if it can cause a problem in this
case and escape the macro with another leading % if appropriate.
"""
patch-fuzz-is-changed="""
The internal patch fuzz value was changed, and could hide patchs issues, or
could lead to applying a patch at the wrong location. Usually, this is often
the sign that someone didn't check if a patch is still needed and do not want
to rediff it. It is usually better to rediff the patch and try to send it
upstream.
"""
python-setup-test="""
The python setup.py test subcommand is deprecated and should be replaced with a
modern testing tool like %pytest or %pyunittest discover -v.
"""
python-module-def="""
The spec file contains a conditional definition of python_module macro, this
macro is present in recent versions of python-rpm-macros.
The following conditional python_module macro definition can be removed:
%{?!python_module:%define python_module() python-%{**} python3-%{**}}
"""
python-sitelib-glob-in-files="""
The %files section contains "%{python_sitelib}/*" or "%{python_sitearch}/*"
that can get something not wanted in the package. Please use a more specific
file path like:
%{python_sitelib}/packagename
%{python_sitelib}/packagename-%{version}*-info
"""
<<<<<<< HEAD
obsolete-suse-version-check="""
The specfile contains a comparison of %suse_version against a suse release
that is no longer in maintenance. Consider removing obsolete parts of your
spec file to make it more readable.
"""
invalid-suse-version-check="""
The specfile contains a comparison of %suse_version against a suse release
that does not exist. Please double check.
=======

suse-update-desktop-file-deprecated="""
The usage of %suse_update_desktop_file is deprecated and should not be used.
>>>>>>> fd7ba4e6
"""<|MERGE_RESOLUTION|>--- conflicted
+++ resolved
@@ -216,7 +216,6 @@
 %{python_sitelib}/packagename
 %{python_sitelib}/packagename-%{version}*-info
 """
-<<<<<<< HEAD
 obsolete-suse-version-check="""
 The specfile contains a comparison of %suse_version against a suse release
 that is no longer in maintenance. Consider removing obsolete parts of your
@@ -225,9 +224,7 @@
 invalid-suse-version-check="""
 The specfile contains a comparison of %suse_version against a suse release
 that does not exist. Please double check.
-=======
-
+"""
 suse-update-desktop-file-deprecated="""
 The usage of %suse_update_desktop_file is deprecated and should not be used.
->>>>>>> fd7ba4e6
 """