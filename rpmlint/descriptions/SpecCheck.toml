no-spec-file="""
No spec file was specified in your RPM metadata. Please specify a valid
SPEC file to build a valid RPM package.
"""
invalid-spec-name="""
The spec file name (without the .spec suffix) must match the package name
('Name:' tag).
"""
non-utf8-spec-file="""
The character encoding of the spec file is not UTF-8.
"""
use-of-RPM_SOURCE_DIR="""
You use $RPM_SOURCE_DIR or %{_sourcedir} in your spec file. If you have to
use a directory for building, use $RPM_BUILD_ROOT instead.
"""
patch-not-applied="""
A patch is included in your package but was not applied.
"""
obsolete-tag="""
The following tags are obsolete: Copyright and Serial. They must
be replaced by License and Epoch respectively.
"""
deprecated-grep="""
Direct use of grep as egrep or fgrep is deprecated in GNU grep and
historical in POSIX, use grep -E and grep -F instead.
"""
no-buildroot-tag="""
The BuildRoot tag isn't used in your spec. It must be used in order to
allow building the package as non root on some systems. For some rpm versions
(e.g. rpm.org >= 4.6) the BuildRoot tag is not necessary in specfiles and is
ignored by rpmbuild; if your package is only going to be built with such rpm
versions you can ignore this warning.
"""
hardcoded-path-in-buildroot-tag="""
A path is hardcoded in your Buildroot tag. It should be replaced
by something like %{_tmppath}/%{name}-%{version}-build.
"""
hardcoded-packager-tag="""
The Packager tag is hardcoded in your spec file. It should be removed, so
as to use rebuilder's own defaults.
"""
buildarch-instead-of-exclusivearch-tag="""
Use ExclusiveArch instead of BuildArch (or BuildArchitectures)
to restrict build on some specific architectures.
Only use BuildArch with noarch
"""
hardcoded-prefix-tag="""
The Prefix tag is hardcoded in your spec file. It should be removed, so as
to allow package relocation.
"""
hardcoded-library-path="""
A library path is hardcoded to one of the following paths: /lib,
/usr/lib. It should be replaced by something like /%{_lib} or %{_libdir}.
"""
configure-without-libdir-spec="""
A configure script is run without specifying the libdir. configure
options must be augmented with something like --libdir=%{_libdir} whenever
the script supports it.
"""
"no-%prep-section"="""
The spec file does not contain a %prep section.  Even if some packages don't
directly need it, section markers may be overridden in rpm's configuration
to provide additional 'under the hood' functionality.  Add the section, even
if empty.
"""
"no-%build-section"="""
The spec file does not contain a %build section.  Even if some packages
don't directly need it, section markers may be overridden in rpm's
configuration to provide additional 'under the hood' functionality, such as
injection of automatic -debuginfo subpackages.  Add the section, even if
empty.
"""
"no-%install-section"="""
The spec file does not contain an %install section.  Even if some packages
don't directly need it, section markers may be overridden in rpm's
configuration to provide additional 'under the hood' functionality.  Add the
section, even if empty.
"""
"more-than-one-%changelog-section"="""
The spec file unnecessarily contains more than one %changelog section.
"""
"superfluous-%clean-section"="""
The spec section %clean should not be used any longer.
RPM provides its own clean logic.
"""
"lib-package-without-%mklibname"="""
The package name must be built using %mklibname to allow lib64 and lib32
coexistence.
"""
"%ifarch-applied-patch"="""
A patch is applied inside an %ifarch block. Patches must be applied
on all architectures and may contain necessary configure and/or code
patch to be effective only on a given arch.
"""
prereq-use="""
The use of PreReq is deprecated. In the majority of cases, a plain Requires
is enough and the right thing to do. Sometimes Requires(pre), Requires(post),
Requires(preun) and/or Requires(postun) can also be used instead of PreReq.
"""
buildprereq-use="""
The use of BuildPreReq is deprecated, build dependencies are always required
before a package can be built.  Use plain BuildRequires instead.
"""
setup-not-in-prep="""
The %setup macro should only be used within the %prep section because it may
not expand to anything outside of it and can break the build in unpredictable
ways.
"""
setup-not-quiet="""
Use the -q option to the %setup macro to avoid useless build output from
unpacking the sources.
"""
rpm-buildroot-usage="""
$RPM_BUILD_ROOT or %{buildroot} must not be touched during %build or %prep
stage, as it will break short circuit builds and will not persist to %install
stage in a normal build, leading to unexpected package build behavior.
"""
make-check-outside-check-section="""
Make check or other automated regression test should be run in %check, as
they can be disabled with a rpm macro for short circuiting purposes.
"""
"macro-in-%changelog"="""
Macros are expanded in %changelog too, which can in unfortunate cases lead
to the package not building at all, or other subtle unexpected conditions that
affect the build.  Even when that doesn't happen, the expansion results in
possibly 'rewriting history' on subsequent package revisions and generally
odd entries eg. in source rpms, which is rarely wanted. Avoid use of macros
in %changelog altogether, or use two '%'s to escape them, like '%%foo'.
"""
depscript-without-disabling-depgen="""
In some common rpm configurations/versions, defining __find_provides and/or
__find_requires has no effect if rpm's internal dependency generator has not
been disabled for the build.  %define _use_internal_dependency_generator to 0
to disable it in the specfile, or don't define __find_provides/requires.
"""
mixed-use-of-spaces-and-tabs="""
The specfile mixes use of spaces and tabs for indentation, which is a
cosmetic annoyance.
"""
unversioned-explicit-provides="""
The specfile contains an unversioned Provides: token, which will match all
older, equal, and newer versions of the provided thing. This may cause
update problems and will make versioned dependencies, obsoletions and conflicts
on the provided thing useless -- make the Provides versioned if possible.
"""
unversioned-explicit-obsoletes="""
The specfile contains an unversioned Obsoletes: token, which will match all
older, equal and newer versions of the obsoleted thing.  This may cause update
problems, restrict future package/provides naming, and may match something it
was originally not inteded to match -- make the Obsoletes versioned if
possible.
"""
libdir-macro-in-noarch-package="""
The %{_libdir} or %{_lib} macro was found in a noarch package in a section
that gets included in binary packages.  This is most likely an error because
these macros are expanded on the build host and their values vary between
architectures, probably resulting in a package that does not work properly
on all architectures at runtime. Investigate whether the package is really
architecture independent or if some other dir/macro should be instead.
"""
non-break-space="""
The spec file contains a non-break space, which looks like a regular space
in some editors but can lead to obscure errors. It should be replaced by a
regular space.
"""
specfile-error="""
This error occurred when rpmlint used rpm to query the specfile. The error
is output by rpm and the message should contain more information.
"""
comparison-operator-in-deptoken="""
This dependency token contains a comparison operator (<, > or =).  This is
usually not intended and may be caused by missing whitespace between the
token's name, the comparison operator and the version string.
"""
macro-in-comment="""
There is a unescaped macro after a shell style comment in the specfile.
Macros are expanded everywhere, so check if it can cause a problem in this
case and escape the macro with another leading % if appropriate.
"""
patch-fuzz-is-changed="""
The internal patch fuzz value was changed, and could hide patchs issues, or
could lead to applying a patch at the wrong location. Usually, this is often
the sign that someone didn't check if a patch is still needed and do not want
to rediff it. It is usually better to rediff the patch and try to send it
upstream.
"""
<<<<<<< HEAD
obsolete-suse-version-check="""
The specfile contains a comparison of %suse_version against a suse release
that is no longer in maintenance. Consider removing obsolete parts of your
spec file to make it more readable.
"""
invalid-suse-version-check="""
The specfile contains a comparison of %suse_version against a suse release
that does not exist. Please double check.
=======
python-setup-test="""
The python setup.py test subcommand is deprecated and should be replaced with a
modern testing tool like %pytest or %pyunittest discover -v.
>>>>>>> 9efe21c3
"""<|MERGE_RESOLUTION|>--- conflicted
+++ resolved
@@ -184,7 +184,10 @@
 to rediff it. It is usually better to rediff the patch and try to send it
 upstream.
 """
-<<<<<<< HEAD
+python-setup-test="""
+The python setup.py test subcommand is deprecated and should be replaced with a
+modern testing tool like %pytest or %pyunittest discover -v.
+"""
 obsolete-suse-version-check="""
 The specfile contains a comparison of %suse_version against a suse release
 that is no longer in maintenance. Consider removing obsolete parts of your
@@ -193,9 +196,4 @@
 invalid-suse-version-check="""
 The specfile contains a comparison of %suse_version against a suse release
 that does not exist. Please double check.
-=======
-python-setup-test="""
-The python setup.py test subcommand is deprecated and should be replaced with a
-modern testing tool like %pytest or %pyunittest discover -v.
->>>>>>> 9efe21c3
 """