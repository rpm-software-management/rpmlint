--- conflicted
+++ resolved
@@ -97,20 +97,7 @@
 
     options = parser.parse_args(args=argv)
 
-<<<<<<< HEAD
-    # make sure rpmlintrc exists
-    if options.rpmlintrc:
-        if not options.rpmlintrc.exists():
-            print_warning(f"User specified rpmlintrc '{options.rpmlintrc}' does not exist")
-            sys.exit(2)
-        # make it a list
-        options.rpmlintrc = [options.rpmlintrc]
-    else:
-        options.rpmlintrc = []
-    # validate all the rpmlfile options to be either file or folder
-=======
     # validate all the rpmfile options to be either file or folder
->>>>>>> fbb5765f
     f_path = set()
     invalid_path = False
     for item in options.rpmfile:
