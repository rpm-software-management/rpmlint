--- conflicted
+++ resolved
@@ -82,12 +82,9 @@
     parser.add_argument('-i', '--installed', nargs='+', default='', help='installed packages to be validated by rpmlint')
     parser.add_argument('-t', '--time-report', action='store_true', help='print time report for run checks')
     parser.add_argument('-T', '--profile', action='store_true', help='print cProfile report')
-<<<<<<< HEAD
     parser.add_argument('-m', '--mini-mode', action='store_true', help='called from rpmlint-mini wrapper')
-=======
     parser.add_argument('--ignore-unused-rpmlintrc', action='store_true',
                         help='Do not report "unused-rpmlintrc-filter" errors')
->>>>>>> 8cc9efa1
     lint_modes_parser = parser.add_mutually_exclusive_group()
     lint_modes_parser.add_argument('-s', '--strict', action='store_true', help='treat all messages as errors')
     lint_modes_parser.add_argument('-P', '--permissive', action='store_true', help='treat individual errors as non-fatal')
