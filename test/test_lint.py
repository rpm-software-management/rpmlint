import copy
from pathlib import Path

import pytest
from rpmlint.lint import Lint
from rpmlint.spellcheck import ENCHANT

from Testing import (
    HAS_CHECKBASHISMS, HAS_DASH, HAS_ENGLISH_DICTIONARY, HAS_RPMDB,
    TEST_CONFIG, testpath
)

TEST_RPMLINTRC = testpath() / 'configs/testing2-rpmlintrc'

options_preset = {
    'config': TEST_CONFIG,
    'verbose': False,
    'strict': False,
    'permissive': False,
    'print_config': False,
    'explain': '',
    'rpmfile': '',
    'rpmlintrc': [],
    'installed': '',
    'time_report': False,
    'profile': False,
    'ignore_unused_rpmlintrc': False,
<<<<<<< HEAD
    'mini_mode': False
=======
    'checks': None
>>>>>>> 87a3c5a9
}

basic_tests = [
    'AlternativesCheck',
    'AppDataCheck',
    'BinariesCheck',
    'BuildDateCheck',
    'BuildRootCheck',
    'ConfigFilesCheck',
    'DBusPolicyCheck',
    'DuplicatesCheck',
    'DocCheck',
    'ErlangCheck',
    'FHSCheck',
    'FilesCheck',
    'IconSizesCheck',
    'I18NCheck',
    'LibraryDependencyCheck',
    'LogrotateCheck',
    'MenuCheck',
    'MenuXDGCheck',
    'MixedOwnershipCheck',
    'PkgConfigCheck',
    'PostCheck',
    'SignatureCheck',
    'SourceCheck',
    'SpecCheck',
    'TagsCheck',
    'ZipCheck',
    'ZyppSyntaxCheck',
]


def get_options(additional_options):
    options = copy.deepcopy(options_preset)
    return {**options, **additional_options}


def _remove_except_zip(dictionary):
    """
    In order to not lie in coverage redux the test run on the
    tests to just ZipCheck which has full coverage
    """
    redux = {}
    redux['ZipCheck'] = dictionary['ZipCheck']
    return redux


def test_cases_loading():
    linter = Lint(options_preset)
    assert list(linter.checks.keys()) == basic_tests


def test_configoutput(capsys):
    additional_options = {
        'print_config': True,
    }
    options = get_options(additional_options)
    linter = Lint(options)
    linter.run()
    out, err = capsys.readouterr()
    assert out
    assert 'Vendor = "Fedora Project"' in out
    assert 're.compile' not in out
    assert not err


def test_explain_unknown(capsys):
    message = ['bullcrap']
    additional_options = {
        'explain': message,
    }
    options = get_options(additional_options)
    linter = Lint(options)
    linter.run()
    out, err = capsys.readouterr()
    assert 'bullcrap:\nUnknown message' in out
    assert not err


def test_explain_known(capsys):
    message = ['infopage-not-compressed']
    additional_options = {
        'explain': message,
    }
    options = get_options(additional_options)
    linter = Lint(options)
    linter.run()
    out, err = capsys.readouterr()
    assert 'This info page is not compressed' in out
    assert 'Unknown message' not in out
    assert not err


def test_explain_with_unknown(capsys):
    message = ['infopage-not-compressed', 'blablablabla']
    additional_options = {
        'explain': message,
    }
    options = get_options(additional_options)
    linter = Lint(options)
    linter.run()
    out, err = capsys.readouterr()
    assert 'This info page is not compressed' in out
    assert 'Unknown message' in out
    assert not err


def test_explain_no_binary_from_cfg(capsys):
    """
    Test that 'explain' option can read updated description from configuration.

    Test 'no-binary' error that is defined in CheckBinaries.toml file by
    default and then it's overridden to the custom values defined in
    'descriptions.config' file.
    """
    additional_options = {
        'config': [testpath() / 'configs/descriptions.config'],
        'explain': ['no-binary']
    }
    options = get_options(additional_options)
    linter = Lint(options)
    linter.run()
    out, err = capsys.readouterr()

    # the new string is present and the old one is not
    assert 'A new text for no-binary error.' in out
    assert 'The package should be of the noarch architecture' not in out
    assert not err


def test_explain_non_standard_dir_from_cfg(capsys):
    """
    Test that 'explain' option can read updated description from configuration.

    Test 'non-standard-dir-in-usr' error that is special because the original
    description is not defined in FHSCheck.toml but in FHSCheck.py. Then it's
    supposed to be overridden to the custom values defined in
    'descriptions.config' file.
    """
    additional_options = {
        'config': [testpath() / 'configs/descriptions.config'],
        'explain': ['non-standard-dir-in-usr']
    }
    options = get_options(additional_options)
    linter = Lint(options)
    linter.run()
    out, err = capsys.readouterr()

    assert 'A new text for non-standard-dir-in-usr error.' in out
    assert 'Your package is creating a non-standard subdirectory in /usr' not in out
    assert not err


@pytest.mark.skipif(not ENCHANT, reason='Optional dependency pyenchant not install')
@pytest.mark.skipif(not HAS_ENGLISH_DICTIONARY, reason='Missing English dictionary')
@pytest.mark.parametrize('packages', [Path('test/binary/non-fhs-0-0.x86_64.rpm')])
def test_descriptions_from_config(capsys, packages):
    """
    Test that rpmlint updates 'parametrized' descriptions from configuration.

    We test that "parametrized" errors (non-standard-dir-in-usr
    and non-standard-dir-in-var) were overridden by values from
    'descriptions.config' file.
    """
    additional_options = {
        'config': [testpath() / 'configs/descriptions.config'],
        'rpmfile': [packages]
    }
    options_preset['verbose'] = True
    options = get_options(additional_options)
    linter = Lint(options)
    linter.run()
    out, err = capsys.readouterr()

    assert 'A new text for non-standard-dir-in-usr error.' in out
    assert 'A new text for non-standard-dir-in-var error.' in out

    assert 'Your package is creating a non-standard subdirectory in /usr' \
           not in out
    assert 'Your package is creating a non-standard subdirectory in /var' \
           not in out
    assert not err


@pytest.mark.parametrize('packages', [Path('test/source/wrongsrc-0-0.src.rpm')])
def test_run_single(capsys, packages):
    additional_options = {
        'rpmfile': [packages],
    }
    options = get_options(additional_options)
    linter = Lint(options)
    linter.checks = _remove_except_zip(linter.checks)
    linter.run()
    out, err = capsys.readouterr()
    assert '1 packages and 0 specfiles checked' in out
    assert not err


@pytest.mark.skipif(not HAS_RPMDB, reason='No RPM database present')
@pytest.mark.parametrize('packages', [Path('test/source/wrongsrc-0-0.src.rpm')])
def test_run_installed(capsys, packages):
    # load up 1 normal path file and 2 installed packages
    additional_options = {
        'rpmfile': [packages],
        'installed': ['binutils', 'rpm'],
    }
    options = get_options(additional_options)
    linter = Lint(options)
    linter.checks = _remove_except_zip(linter.checks)
    linter.run()
    out, err = capsys.readouterr()
    assert '3 packages and 0 specfiles checked' in out
    assert not err


@pytest.mark.parametrize('packages', [Path('test/binary/ruby2.5-rubygem-rubyzip-testsuite-1.2.1-0.x86_64.rpm')])
def test_run_strict(capsys, packages):
    """
    Test if we convert warning to error
    """
    additional_options = {
        'rpmfile': [packages],
        'strict': True,
    }
    options = get_options(additional_options)
    linter = Lint(options)
    linter.checks = _remove_except_zip(linter.checks)
    linter.run()
    out, err = capsys.readouterr()
    assert 'W: unable-to-read-zip' not in out
    assert 'E: unable-to-read-zip' in out
    assert not err


@pytest.mark.skipif(not HAS_RPMDB, reason='No RPM database present')
def test_run_installed_not_present(capsys):
    additional_options = {
        'rpmfile': [],
        'installed': ['non-existing-package'],
    }
    options = get_options(additional_options)
    linter = Lint(options)
    linter.checks = _remove_except_zip(linter.checks)
    linter.run()
    out, err = capsys.readouterr()
    assert '0 packages and 0 specfiles checked' in out
    assert 'there is no installed rpm' in err
    assert 'There are no files to process' in err


@pytest.mark.skipif(not HAS_RPMDB, reason='No RPM database present')
def test_run_installed_and_no_files(capsys):
    additional_options = {
        'rpmfile': [],
        'installed': ['rpm'],
    }
    options = get_options(additional_options)
    linter = Lint(options)
    linter.checks = _remove_except_zip(linter.checks)
    linter.run()
    out, err = capsys.readouterr()
    assert '1 packages and 0 specfiles checked' in out
    assert not err


@pytest.mark.skipif(not HAS_RPMDB, reason='No RPM database present')
def test_header_information(capsys):
    additional_options = {
        'rpmfile': [],
        'installed': ['python3-rpm'],
    }
    options = get_options(additional_options)
    linter = Lint(options)
    linter.checks = _remove_except_zip(linter.checks)
    linter.run()
    out, err = capsys.readouterr()
    assert 'packages: 1' in out


@pytest.mark.skipif(not HAS_CHECKBASHISMS, reason='Optional dependency checkbashisms not installed')
@pytest.mark.skipif(not HAS_DASH, reason='Optional dependency dash not installed')
@pytest.mark.parametrize('packages', [list(Path('test').glob('*/*.rpm'))])
@pytest.mark.parametrize('configs', [list(Path('configs').glob('*/*.toml'))])
@pytest.mark.no_cover
def test_run_full_rpm(capsys, packages, configs):
    number_of_pkgs = len(packages)
    additional_options = {
        'rpmfile': packages,
    }
    options_preset['config'] = configs
    options = get_options(additional_options)
    linter = Lint(options)
    linter.run()
    out, err = capsys.readouterr()
    assert f'{number_of_pkgs} packages and 0 specfiles checked' in out
    # we convert the err as we don't care about errors from missing
    # spellchecking dictionaries -> we have to ignore it
    err_reduced = [a for a in err.split('\n') if not a.startswith('(none): W: unable to load spellchecking dictionary for') and a != '']
    # also we can find out signatures are wrong because of the other distros
    # could've signed it
    err_reduced = [a for a in err_reduced if not a.startswith('Error checking signature of')]
    assert not err_reduced


@pytest.mark.skipif(not HAS_CHECKBASHISMS, reason='Optional dependency checkbashisms not installed')
@pytest.mark.skipif(not HAS_DASH, reason='Optional dependency dash not installed')
@pytest.mark.parametrize('packages', [list(Path('test/spec').glob('*.spec'))])
@pytest.mark.parametrize('configs', [list(Path('configs').glob('*/*.toml'))])
@pytest.mark.no_cover
def test_run_full_specs(capsys, packages, configs):
    number_of_pkgs = len(packages)
    additional_options = {
        'rpmfile': packages,
    }
    options_preset['config'] = configs
    options = get_options(additional_options)
    linter = Lint(options)
    linter.run()
    out, err = capsys.readouterr()
    assert f'0 packages and {number_of_pkgs} specfiles checked' in out
    assert not err


@pytest.mark.skipif(not HAS_CHECKBASHISMS, reason='Optional dependency checkbashisms not installed')
@pytest.mark.skipif(not HAS_DASH, reason='Optional dependency dash not installed')
@pytest.mark.parametrize('packages', [Path('test/spec')])
@pytest.mark.no_cover
def test_run_full_directory(capsys, packages):
    assert packages.is_dir()
    file_list = []
    for item in packages.iterdir():
        if item.is_file():
            file_list.append(item)
    number_of_pkgs = len(file_list)
    additional_options = {
        'rpmfile': [packages],
    }
    options = get_options(additional_options)
    linter = Lint(options)
    linter.run()
    out, err = capsys.readouterr()
    assert f'0 packages and {number_of_pkgs} specfiles checked' in out
    assert not err


@pytest.mark.skipif(not HAS_CHECKBASHISMS, reason='Optional dependency checkbashisms not installed')
@pytest.mark.skipif(not HAS_DASH, reason='Optional dependency dash not installed')
def test_run_empty(capsys):
    linter = Lint(options_preset)
    linter.run()
    out, err = capsys.readouterr()
    assert err
    assert '0 packages and 0 specfiles checked; 0 errors, 0 warnings' in out


@pytest.mark.skipif(not HAS_CHECKBASHISMS, reason='Optional dependency checkbashisms not installed')
@pytest.mark.skipif(not HAS_DASH, reason='Optional dependency dash not installed')
@pytest.mark.parametrize('packages', [Path('test/rpmlintrc/single')])
def test_run_rpmlintrc_single_dir(capsys, packages):
    additional_options = {
        'rpmfile': [packages],
    }
    options = get_options(additional_options)
    linter = Lint(options)
    linter.run()
    out, err = capsys.readouterr()
    assert not err
    assert 'rpmlintrc:' in out


@pytest.mark.skipif(not HAS_CHECKBASHISMS, reason='Optional dependency checkbashisms not installed')
@pytest.mark.skipif(not HAS_DASH, reason='Optional dependency dash not installed')
@pytest.mark.parametrize('packages', [Path('test/rpmlintrc/multiple')])
def test_run_rpmlintrc_multiple(capsys, packages):
    additional_options = {
        'rpmfile': [packages],
    }
    options = get_options(additional_options)
    linter = Lint(options)
    linter.run()
    out, err = capsys.readouterr()
    assert 'rpmlintrc:' in out
    assert 'There are multiple items to be loaded' in err


@pytest.mark.skipif(not HAS_CHECKBASHISMS, reason='Optional dependency checkbashisms not installed')
@pytest.mark.skipif(not HAS_DASH, reason='Optional dependency dash not installed')
@pytest.mark.parametrize('packages', [Path('test/rpmlintrc/single/sample.spec')])
def test_run_rpmlintrc_single_file(capsys, packages):
    additional_options = {
        'rpmfile': [packages],
        'rpmlintrc': [TEST_RPMLINTRC]
    }
    options = get_options(additional_options)
    linter = Lint(options)
    linter.run()
    out, err = capsys.readouterr()
    assert not err
    assert 'rpmlintrc:' in out
    assert 'E: unused-rpmlintrc-filter "I am not used"' in out
    assert 'E: unused-rpmlintrc-filter "She is not used"' not in out
    assert 'no-%build-section' not in out


@pytest.mark.skipif(not HAS_RPMDB, reason='No RPM database present')
def test_installed_package(capsys):
    additional_options = {
        'installed': ['bzip2'],
        'permissive': True
    }
    options = {**options_preset, **additional_options}
    linter = Lint(options)
    retcode = linter.run()
    out, err = capsys.readouterr()
    assert '1 packages and 0 specfiles checked' in out
    assert retcode == 0<|MERGE_RESOLUTION|>--- conflicted
+++ resolved
@@ -25,11 +25,8 @@
     'time_report': False,
     'profile': False,
     'ignore_unused_rpmlintrc': False,
-<<<<<<< HEAD
+    'checks': None,
     'mini_mode': False
-=======
-    'checks': None
->>>>>>> 87a3c5a9
 }
 
 basic_tests = [
