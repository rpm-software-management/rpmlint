[Scoring]
arch-dependent-file-in-usr-share = 590
arch-independent-package-contains-binary-or-object = 499
binary-in-etc = 900
devel-file-in-non-devel-package = 50
dir-or-file-in-var-lock = 10000
dir-or-file-in-var-run = 10000
env-script-interpreter = 9
executable-docs = 900
file-contains-buildroot = 10000
files-duplicated-waste = 100
hardlink-across-config-files = 10000
hardlink-across-partition = 10000
info-dir-file = 10000
invalid-pkgconfig-file = 10000
libtool-wrapper-in-package = 10000
lto-bytecode = 10000
lto-no-text-in-archive = 10000
makefile-junk = 109
no-pkg-config-provides = 300
non-ghost-in-run = 10000
non-position-independent-executable = 10000
percent-in-conflicts = 10000
percent-in-dependency = 10000
percent-in-obsoletes = 10000
percent-in-provides = 10000
spurious-executable-perm = 50
summary-ended-with-dot = 20
summary-not-capitalized = 20
summary-too-long = 200
filelist-forbidden = 10000
filelist-forbidden-backup-file = 10000
filelist-forbidden-debuginfo = 10000
filelist-forbidden-games = 10000
filelist-forbidden-locale = 10000
filelist-forbidden-noarch = 10000
filelist-forbidden-perl-dir = 10000
filelist-forbidden-srv = 10000
filelist-forbidden-suseconfig = 10000
filelist-forbidden-sysconfig = 10000
filelist-forbidden-xorg = 10000
filelist-forbidden-yast2 = 10000
kmp-missing-supplements = 10000
wrong-script-interpreter = 490
obsolete-insserv-requirement = 10000
deprecated-init-script = 10000
deprecated-boot-script = 10000
<<<<<<< HEAD
binary-or-shlib-defines-rpath = 10000
pam-file-ghost = 10
pam-file-unauthorized = 10
pam-file-symlink = 10
polkit-untracked-privilege = 10
polkit-user-privilege = 10
polkit-xml-exception = 10
polkit-ghost-file = 10
polkit-file-digest-mismatch = 10
polkit-file-ghost = 10
polkit-file-unauthorized = 10
polkit-file-symlink = 10
permissions-directory-setuid-bit = 10
permissions-missing-postin = 10
permissions-file-digest-mismatch = 10
permissions-file-ghost = 10
permissions-file-unauthorized = 10
permissions-file-setuid-bit = 10
permissions-file-symlink = 10
permissions-parse-error = 10
pam-unauthorized-module = 10
world-writable-unauthorized-file = 10
world-writable-mismatched-attrs = 10
device-unauthorized-file = 10
device-mismatched-attrs = 10
cron-file-digest-mismatch = 10
cron-file-ghost = 10
cron-file-unauthorized = 10
cron-file-symlink = 10
dbus-file-digest-mismatch = 10
dbus-file-ghost = 10
dbus-file-parse-error = 10
dbus-file-unauthorized = 10
dbus-file-symlink = 10
sudoers-file-digest-mismatch = 10
sudoers-file-ghost = 10
sudoers-file-unauthorized = 10
sudoers-file-symlink = 10
=======
# Temporarily disable once boo#1199268 gets fixed
# binary-or-shlib-defines-rpath = 10000
>>>>>>> 9d19882f
<|MERGE_RESOLUTION|>--- conflicted
+++ resolved
@@ -45,7 +45,8 @@
 obsolete-insserv-requirement = 10000
 deprecated-init-script = 10000
 deprecated-boot-script = 10000
-<<<<<<< HEAD
+# Temporarily disable once boo#1199268 gets fixed
+# binary-or-shlib-defines-rpath = 10000
 binary-or-shlib-defines-rpath = 10000
 pam-file-ghost = 10
 pam-file-unauthorized = 10
@@ -83,8 +84,4 @@
 sudoers-file-digest-mismatch = 10
 sudoers-file-ghost = 10
 sudoers-file-unauthorized = 10
-sudoers-file-symlink = 10
-=======
-# Temporarily disable once boo#1199268 gets fixed
-# binary-or-shlib-defines-rpath = 10000
->>>>>>> 9d19882f
+sudoers-file-symlink = 10