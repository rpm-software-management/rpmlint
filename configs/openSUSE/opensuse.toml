--- conflicted
+++ resolved
@@ -16,7 +16,6 @@
     "TmpFilesCheck",
     "SysVInitOnSystemdCheck",
     "SharedLibraryPolicyCheck",
-<<<<<<< HEAD
 
     # Checks present at opensuse branch only
     "BrandingPolicyCheck",
@@ -29,9 +28,7 @@
     "SystemdTmpfilesCheck",
     "SUIDPermissionsCheck",
     "WorldWritableCheck",
-=======
     "AtomicUpdateCheck",
->>>>>>> fbb5765f
 ]
 
 # List of directory prefixes that are not allowed in packages
